# -*- coding: utf-8 -*-

#
#  This file is part of Sequana software
#
#  Copyright (c) 2016 - Sequana Development Team
#
#  File author(s):
#      Thomas Cokelaer <thomas.cokelaer@pasteur.fr>
#      Dimitri Desvillechabrol <dimitri.desvillechabrol@pasteur.fr>,
#          <d.desvillechabrol@gmail.com>
#
#  Distributed under the terms of the 3-clause BSD license.
#  The full license is in the LICENSE file, distributed with this software.
#
#  website: https://github.com/sequana/sequana
#  documentation: http://sequana.readthedocs.io
#
##############################################################################
"""Main SEQUANA pipeline to create snakefile and executable scripts"""
import os
import shutil
import glob
import sys
import time
from optparse import OptionParser
import argparse


from easydev.console import red, purple, green, blue
from easydev import DevTools, SmartFormatter


adapters_choice = ["Nextera", "Rubicon", "PCRFree"]

help_input = """Missing input data.

Input data must be provided with one of the following parameter:

  1- For multiple samples, use --input-directory <PATH> where <PATH> is
     the path where to find the FastQ files. By default, extension are
     expected to be fastq.gz but one can use --extension to override this
     behaviour
  2- For one sample, you can use --file1 and --file2 (paired sample)
  3- A global pattern using --pattern  <PATTERN> where <PATTERN> should be
     a correct regular expression with wildcards between quotes. For instance,
     "*.fastq.gz" or "/home/user/DATA/*/fastq.gz"
  4- You may already have a valid configuration file. If so, use --config
"""

class Tools(object):
    # Helper class to simplify following code
    dv = DevTools()
    def __init__(self, verbose=True):
        self.verbose = verbose
    def error(self, txt):
        print(self.red(txt))
        sys.exit(1)
    def warning(self, txt):
        self.blue("Warning:: " + txt)
    def purple(self, txt, force=False):
        if self.verbose or force is True:
            print(purple(txt))
    def red(self, txt, force=False):
        if self.verbose or force is True:
            print(red(txt))
    def green(self, txt, force=False):
        if self.verbose or force is True:
            print(green(txt))
    def blue(self, txt, force=False):
        if self.verbose or force is True:
            print(blue(txt))
    def onweb(self, link):
        from easydev import onweb
        onweb(link)
    def mkdir(self, name):
        self.dv.mkdir(name)
    def print(self, txt, force=False):
        if self.verbose or force: print(txt)



class Options(argparse.ArgumentParser):
    def  __init__(self, prog="sequana"):
        usage = """Welcome to SEQUANA standalone

        The sequana utility has two purposes. First, it downloads/copy
        a pipeline and its configuration file. Second, it fills the
        configuration file so that it is functional.

        All pipelines require the location of the data to be analysed. This is
        done with one of the following parameter

            --input-directory <Location of the fastq.gz files>
            --input-pattern <A wildcard to retrieve fastq.gz files>
            --file1 FILE1 --file2 FILE2

        In addition, each pipeline may have its own specific options. For
        instance the parameter in the quality_control section are for the
        quality_control pipeline only.

        The sequana utility creates a directory ('analysis' by default) where
        the pipeline and config.yaml file are stored. The configuration file
        can be edited.

        Pipelines available can be shown using:

            sequana --show-pipelines

        Here are some examples:

        If you want to analyse several samples distributed in sub-directories,
        use:

            sequana --pipeline quality_control --input-pattern "./*/*fastq.gz"
                --design SampleSheetUsed.csv  --adapters PCRFree

        If all samples are in the current directory:

            sequana --pipeline quality_control --input-directory .
                --design SampleSheetUsed.csv  --adapters PCRFree

        If you want to analyse a specific pair of files:

            sequana --pipeline quality_control --file1 test_R1_.fastq.gz
                --file2 test_R2_.fastq.gz
                --design SampleSheetUsed.csv  --adapters PCRFree

        Note that files must end in fastq.gz, must contain _R1_ and _R2_ tag and
        must have a common sample name before _R1_ and _R2_ (like in the example
        above). You may have test after the _R1_ or _R2_ tag.

        Here above, --pipeline can refer to other pipelines such as
        variant_calling. Valid pipeline names can be retrieved using :

            sequana --show-pipelines

        If multiple samples are found, sub-directories are created for each
        sample.

AUTHORS: Thomas Cokelaer and Dimitri Devilleschabrol
Documentation: http://sequana.readthedocs.io
Issues: http://github.com/sequana/sequana
        """
        description = """DESCRIPTION: the SEQUANA standalone provides tools to
        fetch NGS pipelines developped within the SEQUANA porject. The main
        option is the --init option that fetches a pipeline and the main config
        file (config.yaml). The pipelines are SNAKEFILE and can be executed
        with a specific command provided in the README (typically snakemake -s
        pipeline.rules). For more information, you may use the --info followed
        by a pipeline name. You can also have a look at the online documentation
        on http://sequana.readthedocs.io or the source code on GitHub at
        http://github.com/sequana/sequana
        """
        super(Options, self).__init__(usage=usage, prog=prog,
                description=description, formatter_class=SmartFormatter)

        group = self.add_argument_group('GENERAL')

        group.add_argument("-v", "--version", dest='version',
                action="store_true", help="print version")
        group.add_argument("-q", "--quiet", dest="verbose", default=True,
                          action="store_false")
        group.add_argument("-f", "--force", dest='force',
                action="store_true",
                help="""Does not ask for permission to create the files (overwrite
                    existing ones)""")
        group.add_argument("--redirection", dest="redirection",
            default=False, action="store_true")

        group.add_argument("--issue", dest='issue',
                          action="store_true", help="Open github issue page")


        group = self.add_argument_group("PIPELINES")
        group.add_argument("--pipeline", dest='pipeline', type=str,
                required=False,
                help="""Initialise a pipeline by fetching the corresponding
                    snakefile and config file. Required files may also
                    be copied in the project directory. Valid Pipelines' names
                    can be obtained using --show-pipelines. See also --info
                    <pipeline name> for more information about a specific
                    pipeline. """)
        group.add_argument("--info", dest='info', type=str,
                required=False,
                help="""Given a valid Sequana pipeline, this option opens the
                    the corresponding README on GitHub""")
        group.add_argument("--show-pipelines", dest='show_pipelines',
                action="store_true", help="print names of the available pipelines")


        group = self.add_argument_group("CONFIGURATION")
        # options to fill the config file
        group.add_argument('--config', dest="config", type=str,
            default=None,
            help="""The default config file can be overwritten with a local file
(if found) or from a sequana file. For instance, if the quality_taxon module
directory contains a config file named config_test.yaml, then you can use it
with this option by just giving the name. Given the pipeline name, this utility
will fetch the config file automatically from sequana library.""")

        group.add_argument("--get-config", dest="get_config", default=False,
                action="store_true",
                help=("Get config of a pipeline and copy it in the current "
                      "directory"))
        group.add_argument("--config-params", dest="config_params",
            type=str,
            help="""FORMAT|Overwrite any field in the config file by using
the following convention. A config file is in YAML format
and has a hierarchy of parametesr. For example:

    samples:
        file1: R1.fastq.gz
        file2: R2.fastq.gz
    bwa_mem_phix:
        mem:
            threads: 2

Here we have 3 sections with 1,2,3 levels respectively. On the
command line, each level is separated by a : sign and each
meter to be changed separated by a comma. So to change the
project name and threads inside the bwa_phix section use:

--config-params project:newname, bwa_mem_phix:mem:threads:4

Be aware that when using --config-params, all comments are removed.""")

        # ====================================================== CLUSTER
        group = self.add_argument_group("SNAKEMAKE AND CLUSTER RELATED",
            """When launching the pipeline, one need to use the snakemake
command, which is written in the runme.sh file. One can tune that command to
define the type of cluster command to use
            """)
        group.add_argument("--snakemake-cluster", dest="cluster", type=str,
                          help="""a valid snakemake option dedicated to a cluster.
                          e.g on LSF cluster --cluster 'qsub -cwd -q<QUEUE> '"""
                          )
        group.add_argument("--snakemake-jobs", dest="jobs", type=int, default=4,
                          help="""jobs to use on a cluster"""
                          )
        group.add_argument("--snakemake-forceall", dest="forceall", action='store_true',
                          help="""add --forceall in the snakemake command"""
                          )

        group = self.add_argument_group("INPUT FILES")
        group.add_argument("-1", "--file1", dest="file1", type=str,
            help=""" Fills the *samples:file1* field in the config file. To be used
                with --init option""")
        group.add_argument("-2", "--file2", dest="file2", type=str,
            help=""" Fills the *samples:file2* field in the config file. To be used
                with --init option""")
        group.add_argument("--input-pattern", dest="pattern", type=str,
            default=None,
            help="""a pattern to find files. You can use wildcards e.g.
                    '*/*.fastq.gz'  . Note that fastq.gz or fq.gz must be used
                    and that the pattern must be between quotes""")
        group.add_argument("-i", "--input-directory", dest="input_directory", type=str,
            default=None,
            help="""Search for a pair (or single) of reads in the directory, and
                fills automatically the project and file1/file2 fields in the config
                file. To be used with --init option. If more than two files or not
                files ending in fastq.gz are found, an error is raised.""")
        group.add_argument("-e", "--extension", type=str, default="fastq.gz",
            help="""To be used with --input-directory only""")
        group.add_argument("-o", "--working-directory", dest="target_dir", type=str,
            default="analysis",
            help="directory where to create files and store results")

        group = self.add_argument_group("BWA SPECIFIC")
        group.add_argument("--reference", dest="reference", type=str,
            help=""" Fills the *reference* in bwa_ref section. """)

        group = self.add_argument_group("""QUALITY_CONTROL Pipeline\n\n
    This section is for the quality control only. It mostly concerns
    the removal of adapters.

    If you have no adapters, use:

        --no-adapters

    If you have a design file (see documentation about --design here
    below), use --design and --adapters:

       --design DESIGNFILE
       --adapters Nextera/PCRFree/Rubicon

    If you have your own adapter files, use

        --adapter-fwd file:<FILENAME>
        --adapter-rev file:<FILENAME>

     If you have only one sample or one adapter, you may want to provide
     the string using

            --adapter-fwd STRING
            --adapter-rev STRING""")
        group.add_argument("--adapter-fwd", dest="adapter_fwd", type=str,
            help="""A string representing the forward adapter. Can be a file
                in FASTA format""")
        group.add_argument("--adapter-rev", dest="adapter_rev", type=str,
            help="""A string representing the reverse COMPLEMENT adapter. Can be a file
                in FASTA format""")
        group.add_argument("--design", dest="design", type=str,
            help="""FORMAT|The design file is a CSV file. There are 3 formats accepted.

Generic
--------
The generic format is a CSV file with these columns:

    Sample_ID, Index_Seq, Index1_ID, Index2_ID

The Index2_Id is optional.

MiSeq sequencer file
-----------------------

MiSeq sequencer file are accepted per se. The format looks like


    [Header]
    IEMFileVersion,4
    Experiment Name,160104-SR-310v2-std
    Assay,NEXTFlex-PCRfree

    [Reads]
    315

    [Settings]
    Adapter,AGATCGGAAGAGCACACGTCTGAACTCCAGTCA
    AdapterRead2,AGATCGGAAGAGCGTCGTGTAGGGAAAGAGTGT

    [Data]
    Sample_ID,Sample_Name,Sample_Plate,Sample_Well,I7_Index_ID,index,Sample_....
    CR81-L1236-P1,,,,NF01,CGATGT,,
    CR81-L1236-P10,,,,NF03,ACAGTG,,

Standard HiSeq
------------------
For back compatibility we also accept this format. Here, the SampleIF,
"Index Seq" and FCID columns are used. Others are ignored.

    FCID,Lane,SampleID,SampleRef,Index Seq,Description,Control,Recipe,Operator
    C0PCWACXX,1,553-iH2-1,SLX050-01,TTAGGC,,N,R1,PF2
    C0PCWACXX,1,539-st2,SLX050-01,,,N,R1,PF2
    C0PCWACXX,2,107-st2,SLX050-01,ACTTGA-GATCAG,,N,R1,PF2

        """)
        group.add_argument("--adapters", dest="adapters", type=str, default="",
            help="""FORMAT|When using --design, you must also provide the type of
adapters. Valid values are %s . The files
are part os Sequana and can be found here: 

     http:\\github.com/sequana/sequana/resources/data/adapters
                """ % adapters_choice)
        group.add_argument("--no-adapters", dest="no_adapters",
            action="store_true", default=False,
            help="""If provided, no removal of adapters will be
                 performed. Trimming quality is still performed.
                 Value must be set in the config file or using --config-params""")
        group.add_argument("--kraken", dest="kraken", type=str,
            help=""" Fills the *kraken* field in the config file. To be used
                with --init option""")

def main(args=None):
    """Mostly checking the options provided by the user and then call
    :func:`sequana_init` function to create the pre-filled config file +
    snakemake + README +runme.sh in a dedicated project directory.

    """

    if args is None:
        args = sys.argv[:]

    user_options = Options(prog="sequana")

    # If --help or no options provided, show the help
    if len(args) == 1:
        sa = Tools()
        sa.purple("Welcome to Sequana standalone application")
        sa.error("You must use --pipeline <valid pipeline name>\nuse "
                 "--show-pipelines or --help for more information")
        return
    else:
        options = user_options.parse_args(args[1:])

    # these imports must be local. This also speed up the --help
    import sequana
    from sequana.misc import textwrap
    from sequana.snaketools import Module
    from sequana.snaketools import pipeline_names as valid_pipelines
    from sequana.snaketools import FastQFactory
    from sequana.adapters import FindAdaptersFromDesign, AdapterReader
    from sequana import SequanaConfig, sequana_data

    sa = Tools(verbose=options.verbose)
    sa.purple("Welcome to Sequana standalone application")

    # Those options are mutually exclusive
    flag = int("%s%s%s%s%s%s" % (
            int(bool(options.issue)),
            int(bool(options.version)),
            int(bool(options.info)),
            int(bool(options.show_pipelines)),
            int(bool(options.pipeline)),
            int(bool(options.get_config))
            ), 2)
    if flag not in [1,2,4,8,16,3,32]:
        sa.error("You must use one of --pipeline, --info, "
            "--show-pipelines, --issue, --version, --get-config")

    # OPTIONS that gives info and exit
    if options.issue:
        sa.onweb('https://github.com/sequana/sequana/issues')

    if options.version:
        sa.purple("Sequana version %s" % sequana.version)
        return

    if options.show_pipelines:
        sa.purple("Valid pipeline names:")
        for this in sorted(valid_pipelines):
            m = Module(this)
            sa.green(" - " + this)
            print(textwrap(m.overview, indent=8))
        return

    if options.info:
        module = Module(options.info)
        module.onweb()
        return

    if options.pipeline:
        # check validity of the pipeline name
        if options.pipeline not in valid_pipelines:
            txt = "".join([" - %s\n" % this for this in valid_pipelines])
            sa.error("%s not a valid pipeline name. Use of one:\n" % options.pipeline
                     + txt)

    # copy locally the request config file from a specific pipeline
    if flag == 3: #--get-config and --pipeline used
        module = Module(options.pipeline)
        copy_config_from_sequana(module)
        return

    # pipeline should be defined by now. Let us start the real work here
    Module("dag").check("warning")
    Module(options.pipeline).check("warning")

    # If user provides file1 and/or file2, check the files exist
    if options.file1 and os.path.exists(options.file1) is False:
        raise ValueError("%s does not exist" % options.file1)

    if options.file2 and os.path.exists(options.file2) is False:
        raise ValueError("%s does not exist" % options.file2)

    if options.kraken and os.path.exists(options.kraken) is False:
        raise ValueError("%s does not exist" % options.kraken)

    if options.input_directory and os.path.exists(options.input_directory) is False:
        raise ValueError("%s does not exist" % options.input_directory)

    # check valid combo of arguments
    flag = int("%s%s%s%s%s" % (
            int(bool(options.pattern)),
            int(bool(options.input_directory)),
            int(bool(options.file1)),
            int(bool(options.file2)),
            int(bool(options.config)),
            ), 2)

    # config file has flag 1, others have flag 2,4,8,16
    # config file alone : 1
    # --file1 alone: 2
    # --file1 + --file2 : 2+4=6
    # --input-directory alone: 8
    # --input-pattern alone: 16
    # none of those options redirect to input_directory=local
    if flag not in [0, 1, 2, 6, 8,16]:
        sa.error(help_input + "\n\nUse --help for more information")

    assert options.extension in ["fastq", "fq", "fastq.gz", "fq.gz"]

    # Note that we use abspath to make it more robust and easier to debug
    # If no options, we use input_directory and set it to "."
    if flag == 0 or options.input_directory:
        if flag == 0:
            options.input_directory = "."
        options.input_directory = os.path.abspath(options.input_directory)
        data = options.input_directory + os.sep + "*" + options.extension
        options.file1 = ""
        options.file2 = ""
        options.pattern = ""
        if options.verbose:
            print("Looking for sample files matching %s" % data)
    elif options.pattern:
        options.pattern = os.path.abspath(options.pattern)
        data = os.path.abspath(options.pattern)
        options.input_directory = ""
        options.extension = ""
        options.file1 = ""
        options.file2 = ""
    elif options.config:
        pass
    elif options.file1:
        data = [options.file1]
        options.file1 = os.path.abspath(options.file1)
        if options.file2:
            data = [options.file2]
            options.file2 = os.path.abspath(options.file2)
        options.input_directory = ""
        options.pattern = ""
        options.extension = ""

    ff = FastQFactory(data, verbose=options.verbose)

    if options.pipeline == 'quality_control':
        # check combo
        flag = int("%s%s%s%s%s" % (
            int(bool(options.no_adapters)),
            int(bool(options.design)),
            int(bool(options.adapters)),
            int(bool(options.adapter_fwd)),
            int(bool(options.adapter_rev))
            ), 2)

        if flag not in [16,12, 4, 2, 3]:
            sa.error("You must use a design experimental file using --design"
                     " and --adapters to indicate the type of adapters (PCRFree"
                     " or Nextera), or provide the adapters directly as a "
                     " string (or a file) using --adapter_fwd (AND --adapter_"
                     "rev for paired-end data). A third way is to set --adapters"
                     " to either Nextera, PCRFree, Rubicon or universal in which case "
                    " all adapters will be used (slower). Finally, you may use "
                    " --no-adapters for testing purpose or if you know there "
                    " is no adapters")

        # flag 12 (design + adapters when wrong args provided)
        if options.design and options.adapters not in adapters_choice:
            raise ValueError("When using --design, you must also "
                "provide the type of adapters using --adapters (set to "
                "one of %s )" % adapters_choice)
        if options.design and options.adapters:
            from sequana import FindAdaptersFromDesign
            fa = FindAdaptersFromDesign(options.design, options.adapters)
            fa.check()

        # flag 12 (design + adapters with correct args)
        elif options.design and options.adapters in adapters_choice:
            options.adapters_fwd = options.adapters
            options.adapters_rev = options.adapters
        elif options.no_adapters:
            options.adapter_fwd = "XXXX"
            options.adapter_rev = "XXXX"
        else:
            if options.adapter_fwd is None:
                assert options.adapters in ["universal"] + adapters_choice
                # flag 4
                if options.adapters == "universal":
                    options.adapter_fwd = "GATCGGAAGAGCACACGTCTGAACTCCAGTCACCGATGTATCTCGTATGCCGTCTTCTGC"
                    options.adapter_rev = "TCTAGCCTTCTCGCAGCACATCCCTTTCTCACATCTAGAGCCACCAGCGGCATAGTAA"
                # flag 4
                else:
                    # Let the pipeline handle the names
                    options.adapter_fwd = options.adapters
                    options.adapter_rev = options.adapters
            # flag 2/3
            else:
                if options.adapter_fwd:
                    # Could be a string or a file. If a file, check the format
                    if os.path.exists(options.adapter_fwd):
                        AdapterReader(options.adapter_fwd)
                        options.adapter_fwd = "file:%s" % options.adapter_fwd
                if options.adapter_rev:
                    # Could be a string or a file. If a file, check the format
                    if os.path.exists(options.adapter_rev):
                        AdapterReader(options.adapter_rev)
                        options.adapter_rev = "file:%s" % options.adapter_rev
        if options.design:
            # Just check the format
            adapter_finder = FindAdaptersFromDesign(options.design,
                                options.adapters)

    # If all options are valid, we can now create the tree structure
    sequana_init(options)


def copy_config_from_sequana(module, source="config.yaml",
                             target="config.yaml"):
    # identify config name from the requested module
    user_config = module.path + os.sep + source
    if os.path.exists(user_config):
        shutil.copy(user_config, target)
<<<<<<< HEAD
        txt = "copied %s from sequana %s pipeline" % (source, module.name)
    else:
        txt = "%s does not exists locally or within Sequana "+\
              "library (%s pipeline)"
    print(txt)

    # some pipelines (eg rnaseq) have also a multiqc_config.yaml file that we want to get
    multiqc_config = module.path + os.sep + "multiqc_config.yaml"
    if os.path.exists(multiqc_config):
        #shutil.copy(multiqc_config, options.target_dir + os.sep + "multiqc_config.yaml")
        shutil.copy(multiqc_config,  "multiqc_config.yaml")
        txt = "copied multiqc_config.yaml from sequana %s pipeline" % (module.name)
        print(txt)

=======
        txt = "copied %s from sequana %s pipeline"
        print(txt % (source, module.name))
>>>>>>> a92ceb11

def sequana_init(options):
    import sequana
    from sequana.misc import textwrap
    from sequana import Module
    from sequana import SequanaConfig, sequana_data
    sa = Tools(verbose=options.verbose)

    # Check that the pipeline is well defined
    module = Module(options.pipeline)

    if os.path.exists(options.target_dir):
        txt = "Will override the following files if present: %s.rules " +\
              "config.yaml, runme.sh, ..."
        sa.blue(txt % options.pipeline)

        if options.force is True:
            choice = "y"
        else:
            choice = input(red("Do you want to proceed (to avoid this " +
                               " message, use --force)? [y]/n:"))
        if choice == "n":
            sys.exit(0)

    # Copying snakefile
    sa.print("Copying snakefile")
    sa.mkdir(options.target_dir)
    shutil.copy(module.snakefile, options.target_dir + os.sep +
                options.pipeline + ".rules")

    # Creating README to print on the screen and in a file
    txt = "User command::\n\n"
    txt += "    %s \n\n" % " ".join(sys.argv)
    txt += "You can now run snakemake yourself or type::"
    txt += purple("""

    snakemake -s %s.rules --stats stats.txt -p -j 4

    """ % options.pipeline)
    txt += """
    # -j 4 means you will use 4 cores
    # -p prints the commands used
    # --stats stats.txt must be used since stats.txt is expected to be found.

    or just run the bash script::

        sh runme.sh

    EDIT THE config.yaml if needed

    Once finished with success, the report/ directory contains a summary.html
    and relevant files (depends on the pipeline).
    """

    sa.print("Creating README")
    with open(options.target_dir + os.sep + "README", "w") as fh:
        fh.write(txt.replace("\x1b[35m","").replace("\x1b[39;49;00m", ""))

    # Creating Config file
    sa.print("Creating the config file")

    # Create (if needed) and update the config file
    config_filename = options.target_dir + os.sep + "config.yaml"

    if options.config:
        # full existing path
        if os.path.exists(options.config):
            shutil.copy(options.config, config_filename)
        else: # or a sequana config file in the module path ?
            raise(IOError("Config file %s not found locally" % options.config))
    else:
        copy_config_from_sequana(module, "config.yaml", config_filename)

    # Copy multiqc if it is available
    multiqc_filename = options.target_dir + os.sep + "multiqc_config.yaml"
    copy_config_from_sequana(module, "multiqc_config.yaml", multiqc_filename)

    # The input
    cfg = SequanaConfig(config_filename)
    cfg.config.input_directory = options.input_directory
    cfg.config.input_pattern = options.pattern
    cfg.config.input_extension = options.extension
    cfg.config.input_samples.file1 = options.file1
    cfg.config.input_samples.file2 = options.file2

    # Dedicated section for quality control section
    if options.pipeline == "quality_control":
        if options.design:
            shutil.copy(options.design, options.target_dir + os.sep )
            cfg.config.adapter_removal.design_file = os.path.basename(options.design)

        if options.kraken:
            cfg.config.kraken.database_directory = os.path.abspath(options.kraken)
            cfg.config.kraken.do = True
        else:
            cfg.config.kraken.do = False

        cfg.config.adapter_removal.fwd = options.adapter_fwd
        cfg.config.adapter_removal.rev = options.adapter_rev
        cfg.config.adapter_removal.adapter_type = options.adapters
        # Foir all pipeline using BWA
        if options.reference:
            cfg.config.bwa_mem.reference = os.path.abspath(options.reference)
    if options.pipeline == "variant_calling":
        if options.reference:
            cfg.config.bwa_mem_ref.reference = os.path.abspath(options.reference)

    cfg.copy_requirements(target=options.target_dir)

# FIXME If invalid, no error raised
    if options.config_params:
        params = [this.strip() for this in options.config_params.split(",")]
        for param in params:
            if param.count(":") not in [1,2, 3]:
                txt = "incorrect format following --config-params"
                txt += "Expected at least one : sign or at most 2 of them"
                txt += "Config file section such as :\n"
                txt += "project: tutorial\n"
                txt += "should be encoded project:tutorial"
                raise ValueError(txt)
            if param.count(":") == 1:
                k,v = param.split(':')
                cfg.config[k] = v
            elif param.count(":") == 2:
                k1,k2,v = param.split(":")
                cfg.config[k1][k2] = v
            elif param.count(":") == 3:
                k1,k2,k3,v = param.split(":")
                cfg.config[k1][k2][k3] = v

    # important to update yaml with content of config
    cfg._update_yaml()
    cfg.save(config_filename)

    # Creating a unique runme.sh file
    runme_filename = options.target_dir + os.sep + "runme.sh"
    with open(runme_filename, "w") as fout:
        cmd = "#!/bin/sh\n"
        cmd += "# generated with sequana version %s with this command:\n" % sequana.version
        cmd += "# %s\n" % " ".join(sys.argv)
        cmd += "snakemake -s %(project)s.rules --stats stats.txt -p -j %(jobs)s --nolock"
        if options.forceall:
            cmd += " --forceall "

        if options.cluster:
            cmd += ' --cluster "%s"' % options.cluster

        if options.redirection:
            cmd += " 1>run.out 2>run.err"
        fout.write(cmd % {'project':options.pipeline , 'jobs':options.jobs,
            "version": sequana.version})
    # change permission of runme.sh to 755 
    st = os.stat(runme_filename)
    os.chmod(runme_filename, st.st_mode | 0o755)

    sa.green("Initialisation of %s succeeded" % options.target_dir)
    sa.green("Please, go to the project directory ")
    sa.purple("\n   cd %s\n" % options.target_dir)
    sa.green("Check out the README and config.yaml files")
    sa.green("A basic script to run the analysis is named runme.sh ")
    sa.purple("\n    sh runme.sh\n")
    sa.purple("On a slurm cluster, you may type:")
    sa.purple("\n  srun --qos normal runme.sh\n")
    sa.green("In case of trouble, please post an issue on https://github.com/sequana/sequana/issue ")
    sa.green("or type sequana --issue and fill a post with the error and the config file (NO DATA PLEASE)")

    # Change permission
    try: #python 3
        os.chmod(runme_filename, 0o755)
    except:
        print("Please use Python3. Change the mode of %s manually to 755" % runme_filename)


if __name__ == "__main__":
   import sys
   main(sys.argv)
<|MERGE_RESOLUTION|>--- conflicted
+++ resolved
@@ -590,25 +590,8 @@
     user_config = module.path + os.sep + source
     if os.path.exists(user_config):
         shutil.copy(user_config, target)
-<<<<<<< HEAD
-        txt = "copied %s from sequana %s pipeline" % (source, module.name)
-    else:
-        txt = "%s does not exists locally or within Sequana "+\
-              "library (%s pipeline)"
-    print(txt)
-
-    # some pipelines (eg rnaseq) have also a multiqc_config.yaml file that we want to get
-    multiqc_config = module.path + os.sep + "multiqc_config.yaml"
-    if os.path.exists(multiqc_config):
-        #shutil.copy(multiqc_config, options.target_dir + os.sep + "multiqc_config.yaml")
-        shutil.copy(multiqc_config,  "multiqc_config.yaml")
-        txt = "copied multiqc_config.yaml from sequana %s pipeline" % (module.name)
-        print(txt)
-
-=======
         txt = "copied %s from sequana %s pipeline"
         print(txt % (source, module.name))
->>>>>>> a92ceb11
 
 def sequana_init(options):
     import sequana
