# -*- coding: utf-8 -*-

#
#  This file is part of Sequana software
#
#  Copyright (c) 2016 - Sequana Development Team
#
#  File author(s):
#      Thomas Cokelaer <thomas.cokelaer@pasteur.fr>
#      Dimitri Desvillechabrol <dimitri.desvillechabrol@pasteur.fr>,
#          <d.desvillechabrol@gmail.com>
#
#  Distributed under the terms of the 3-clause BSD license.
#  The full license is in the LICENSE file, distributed with this software.
#
#  website: https://github.com/sequana/sequana
#  documentation: http://sequana.readthedocs.io
#
##############################################################################
"""Main SEQUANA pipeline to create snakefile and executable scripts"""
import os
import shutil
import glob
import sys
import time
from optparse import OptionParser
import argparse

from easydev.console import red, purple, green, blue
from easydev import DevTools


help_input = """Missing input data.

Input data must be provided with one of the following parameter:

  1- For multiple samples, use --input-directory <PATH> where <PATH> is
     the path where to find the FastQ files. By default, extension are
     expected to be fastq.gz but one can use --extension to override this
     behaviour
  2- For one sample, you can use --file1 and --file2 (paired sample)
  3- A global pattern using --pattern  <PATTERN> where <PATTERN> should be
     a correct regular expression with wildcards between quotes. For instance,
     "*.fastq.gz" or "/home/user/DATA/*/fastq.gz"
  4- You may already have a valid configuration file. If so, use --config
"""

class Tools(object):
    # Helper class to simplify following code
    dv = DevTools()
    def __init__(self, verbose=True):
        self.verbose = verbose
    def error(self, txt):
        print(self.red(txt))
        sys.exit(1)
    def warning(self, txt):
        self.blue("Warning:: " + txt)
    def purple(self, txt, force=False):
        if self.verbose or force is True:
            print(purple(txt))
    def red(self, txt, force=False):
        if self.verbose or force is True:
            print(red(txt))
    def green(self, txt, force=False):
        if self.verbose or force is True:
            print(green(txt))
    def blue(self, txt, force=False):
        if self.verbose or force is True:
            print(blue(txt))
    def onweb(self, link):
        from easydev import onweb
        onweb(link)
    def mkdir(self, name):
        self.dv.mkdir(name)
    def print(self, txt, force=False):
        if self.verbose or force: print(txt)


class SmartFormatter(argparse.HelpFormatter):
    def _split_lines(self, text, width):
        if text.startswith('FORMAT|'):
            return text[7:].splitlines()
        # this is the RawTextHelpFormatter._split_lines
        return argparse.HelpFormatter._split_lines(self, text, width)


class Options(argparse.ArgumentParser):
    def  __init__(self, prog="sequana"):
        usage = """Welcome to SEQUANA standalone

        The sequana utility has two purposes. First, it downloads/copy
        a pipeline and its configuration file. Second, it fills the
        configuration file so that it is functional.

        All pipelines require the location of the data to be analysed. This is
        done with one of the following parameter

            --input-directory <Location of the fastq.gz files>
            --pattern <A wildcard to retrieve fastq.gz files>
            --file1 FILE1 --file2 FILE2

        In addition, each pipeline may have its own specific options. For
        instance the parameter in the quality_control section are for the
        quality_control pipeline only.

        The sequana utility creates a directory ('analysis' by default) where
        the pipeline and config.yaml file are stored. The configuration file
        can be edited.

        Pipelines available can be shown using:

            sequana --show-pipelines

        Here are some examples:

        If you want to analyse several samples distributed in sub-directories,
        use:

            sequana --pipeline quality_control --pattern "./*/*fastq.gz"
                --design SampleSheetUsed.csv  --adapters PCRFree

        If all samples are in the current directory:

            sequana --pipeline quality_control --input-directory .
                --design SampleSheetUsed.csv  --adapters PCRFree

        If you want to analyse a specific pair of files:

            sequana --pipeline quality_control --file1 test_R1_.fastq.gz
                --file2 test_R2_.fastq.gz
                --design SampleSheetUsed.csv  --adapters PCRFree

        Note that files must end in fastq.gz, must contain _R1_ and _R2_ tag and
        must have a common sample name before _R1_ and _R2_ (like in the example
        above). You may have test after the _R1_ or _R2_ tag.

        Here above, --pipeline can refer to other pipelines such as
        variant_calling. Valid pipeline names can be retrieved using :

            sequana --show-pipelines

        If multiple samples are found, sub-directories are created for each
        sample.

AUTHORS: Thomas Cokelaer and Dimitri Devilleschabrol
Documentation: http://sequana.readthedocs.io
Issues: http://github.com/sequana/sequana
        """
        description = """DESCRIPTION: the SEQUANA standalone provides tools to
        fetch NGS pipelines developped within the SEQUANA porject. The main
        option is the --init option that fetches a pipeline and the main config
        file (config.yaml). The pipelines are SNAKEFILE and can be executed
        with a specific command provided in the README (typically snakemake -s
        pipeline.rules). For more information, you may use the --info followed
        by a pipeline name. You can also have a look at the online documentation
        on http://sequana.readthedocs.io or the source code on GitHub at
        http://github.com/sequana/sequana
        """
        super(Options, self).__init__(usage=usage, prog=prog,
                description=description, formatter_class=SmartFormatter)

        group = self.add_argument_group('GENERAL')

        group.add_argument("-v", "--version", dest='version',
                action="store_true", help="print version")
        group.add_argument("-q", "--quiet", dest="verbose", default=True,
                          action="store_false")
        group.add_argument("-f", "--force", dest='force',
                action="store_true",
                help="""Does not ask for permission to create the files (overwrite
                    existing ones)""")
        group.add_argument("--redirection", dest="redirection",
            default=False, action="store_true")

        group.add_argument("--issue", dest='issue',
                          action="store_true", help="Open github issue page")


        group = self.add_argument_group("PIPELINES")
        group.add_argument("--pipeline", dest='pipeline', type=str,
                required=False,
                help="""Initialise a pipeline by fetching the corresponding
                    snakefile and config file. Required files may also
                    be copied in the project directory. Valid Pipelines' names
                    can be obtained using --show-pipelines. See also --info
                    <pipeline name> for more information about a specific
                    pipeline. """)
        group.add_argument("--info", dest='info', type=str,
                required=False,
                help="""Given a valid Sequana pipeline, this option opens the
                    the corresponding README on GitHub""")
        group.add_argument("--show-pipelines", dest='show_pipelines',
                action="store_true", help="print names of the available pipelines")


        group = self.add_argument_group("CONFIGURATION")
        # options to fill the config file
        group.add_argument('--config', dest="config", type=str,
            default=None,
            help="""The default config file can be overwritten with a local file
(if found) or from a sequana file. For instance, if the quality_taxon module
directory contains a config file named config_test.yaml, then you can use it
with this option by just giving the name. Given the pipeline name, this utility
will fetch the config file automatically from sequana library.""")

        group.add_argument("--get-config", dest="get_config", default=False,
                action="store_true",
                help=("Get config of a pipeline and copy it in the current "
                      "directory"))
        group.add_argument("--config-params", dest="config_params",
            type=str,
            help="""FORMAT|Overwrite any field in the config file by using
the following convention. A config file is in YAML format
and has a hierarchy of parametesr. For example:

    samples:
        file1: R1.fastq.gz
        file2: R2.fastq.gz
    bwa_mem_phix:
        mem:
            threads: 2

Here we have 3 sections with 1,2,3 levels respectively. On the
command line, each level is separated by a : sign and each
meter to be changed separated by a comma. So to change the
project name and threads inside the bwa_phix section use:

--config-params project:newname, bwa_mem_phix:mem:threads:4

Be aware that when using --config-params, all comments are removed.""")

        # ====================================================== CLUSTER
        group = self.add_argument_group("SNAKEMAKE AND CLUSTER RELATED",
            """When launching the pipeline, one need to use the snakemake
command, which is written in the runme.sh file. One can tune that command to
define the type of cluster command to use
            """)
        group.add_argument("--snakemake-cluster", dest="cluster", type=str,
                          help="""a valid snakemake option dedicated to a cluster.
                          e.g on LSF cluster --cluster 'qsub -cwd -q<QUEUE> '"""
                          )
        group.add_argument("--snakemake-jobs", dest="jobs", type=int, default=4,
                          help="""jobs to use on a cluster"""
                          )
        group.add_argument("--snakemake-forceall", dest="forceall", action='store_true',
                          help="""add --forceall in the snakemake command"""
                          )

        group = self.add_argument_group("INPUT FILES")
        group.add_argument("-1", "--file1", dest="file1", type=str,
            help=""" Fills the *samples:file1* field in the config file. To be used
                with --init option""")
        group.add_argument("-2", "--file2", dest="file2", type=str,
            help=""" Fills the *samples:file2* field in the config file. To be used
                with --init option""")
        group.add_argument("--pattern", dest="pattern", type=str,
            default=None,
            help="""a pattern to find files. You can use wildcards e.g.
                    '*/*.fastq.gz'  . Note that fastq.gz or fq.gz must be used
                    and that the pattern must be between quotes""")
        group.add_argument("-i", "--input-directory", dest="input_directory", type=str,
            default=None,
            help="""Search for a pair (or single) of reads in the directory, and
                fills automatically the project and file1/file2 fields in the config
                file. To be used with --init option. If more than two files or not
                files ending in fastq.gz are found, an error is raised.""")
        group.add_argument("-e", "--extension", type=str, default="fastq.gz",
            help="""To be used with --input-directory only""")
        group.add_argument("-o", "--output-directory", dest="target_dir", type=str,
            default="analysis",
            help="directory where to create files and store results")

        group = self.add_argument_group("BWA SPECIFIC")
        group.add_argument("--reference", dest="reference", type=str,
            help=""" Fills the *reference* in bwa_ref section. """)

        group = self.add_argument_group("""QUALITY_CONTROL Pipeline\n\n
    This section is for the quality control only. It mostly concerns
    the removal of adapters.

    If you have no adapters, use:

        --no-adapters

    If you have a design file (see documentation about --design here
    below), use --design and --adapters:

       --design DESIGNFILE
       --adapters Nextera/PCRFree

    If you have your own adapter files, use

        --adapter-fwd file:<FILENAME>
        --adapter-rev file:<FILENAME>

     If you have only one sample or one adapter, you may want to provide
     the string using

            --adapter-fwd STRING
            --adapter-rev STRING""")
        group.add_argument("--adapter-fwd", dest="adapter_fwd", type=str,
            help="""A string representing the forward adapter. Can be a file
                in FASTA format""")
        group.add_argument("--adapter-rev", dest="adapter_rev", type=str,
            help="""A string representing the forward adapter. Can be a file
                in FASTA format""")
        group.add_argument("--design", dest="design", type=str,
            help="""FORMAT|The design file is a CSV file. There are 3 formats accepted.

Generic
--------
The generic format is a CSV file with these columns:

    Sample_ID, Index_Seq, Index1_ID, Index2_ID

The Index2_Id is optional.

MiSeq sequencer file
-----------------------

MiSeq sequencer file are accepted per se. The format looks like


    [Header]
    IEMFileVersion,4
    Experiment Name,160104-SR-310v2-std
    Assay,NEXTFlex-PCRfree

    [Reads]
    315

    [Settings]
    Adapter,AGATCGGAAGAGCACACGTCTGAACTCCAGTCA
    AdapterRead2,AGATCGGAAGAGCGTCGTGTAGGGAAAGAGTGT

    [Data]
    Sample_ID,Sample_Name,Sample_Plate,Sample_Well,I7_Index_ID,index,Sample_....
    CR81-L1236-P1,,,,NF01,CGATGT,,
    CR81-L1236-P10,,,,NF03,ACAGTG,,

Standard HiSeq
------------------
For back compatibility we also accept this format. Here, the SampleIF,
"Index Seq" and FCID columns are used. Others are ignored.

    FCID,Lane,SampleID,SampleRef,Index Seq,Description,Control,Recipe,Operator
    C0PCWACXX,1,553-iH2-1,SLX050-01,TTAGGC,,N,R1,PF2
    C0PCWACXX,1,539-st2,SLX050-01,,,N,R1,PF2
    C0PCWACXX,2,107-st2,SLX050-01,ACTTGA-GATCAG,,N,R1,PF2

        """)
        group.add_argument("--adapters", dest="adapters", type=str, default="",
            help="""FORMAT|When using --design, you must also provide the type of
adapters. Valid values are [Nextera, PCRFree] . The files
are part os Sequana and can be found here: 

     http:\\github.com/sequana/sequana/resources/data/adapters
                """)
        group.add_argument("--no-adapters", dest="no_adapters",
            action="store_true", default=False,
            help="""If provided, no removal of adapters will be
                 performed. Trimming quality is still performed.
                 Value must be set in the config file or using --config-params""")
        group.add_argument("--kraken", dest="kraken", type=str,
            help=""" Fills the *kraken* field in the config file. To be used
                with --init option""")

def main(args=None):
    """Mostly checking the options provided by the user and then call
    :func:`sequana_init` function to create the pre-filled config file +
    snakemake + README +runme.sh in a dedicated project directory.

    """

    if args is None:
        args = sys.argv[:]

    user_options = Options(prog="sequana")

    # If --help or no options provided, show the help
    if len(args) == 1:
        sa = Tools()
        sa.purple("Welcome to Sequana standalone application")
        sa.error("You must use --pipeline <valid pipeline name>\nuse "
                 "--show-pipelines or --help for more information")
        return
    else:
        options = user_options.parse_args(args[1:])

    # these imports must be local. This also speed up the --help
    import sequana
    from sequana.misc import textwrap
    from sequana.snaketools import Module
    from sequana.snaketools import pipeline_names as valid_pipelines
    from sequana.snaketools import FastQFactory
    from sequana.adapters import FindAdaptersFromDesign, AdapterReader
    from sequana import SequanaConfig, sequana_data

    sa = Tools(verbose=options.verbose)
    sa.purple("Welcome to Sequana standalone application")

    # Those options are mutually exclusive
    flag = int("%s%s%s%s%s%s" % (
            int(bool(options.issue)),
            int(bool(options.version)),
            int(bool(options.info)),
            int(bool(options.show_pipelines)),
            int(bool(options.pipeline)),
            int(bool(options.get_config))
            ), 2)
    if flag not in [1,2,4,8,16,3,32]:
        sa.error("You must use one of --pipeline, --info, "
            "--show-pipelines, --issue, --version, --get-config")

    # OPTIONS that gives info and exit
    if options.issue:
        sa.onweb('https://github.com/sequana/sequana/issues')

    if options.version:
        sa.purple("Sequana version %s" % sequana.version)
        return

    if options.show_pipelines:
        sa.purple("Valid pipeline names:")
        for this in sorted(valid_pipelines):
            m = Module(this)
            sa.green(" - " + this)
            print(textwrap(m.overview, indent=8))
        return

    if options.info:
        module = Module(options.info)
        module.onweb()
        return

    if options.pipeline:
        # check validity of the pipeline name
        if options.pipeline not in valid_pipelines:
            txt = "".join([" - %s\n" % this for this in valid_pipelines])
            sa.error("%s not a valid pipeline name. Use of one:\n" % options.pipeline
                     + txt)

    # copy locally the request config file from a specific pipeline
    if flag == 3: #--get-config and --pipeline used
        module = Module(options.pipeline)
        copy_config_from_sequana(module)
        return

    # pipeline should be defined by now. Let us start the real work here
    Module("dag").check("warning")
    Module(options.pipeline).check("warning")

    # If user provides file1 and/or file2, check the files exist
    if options.file1 and os.path.exists(options.file1) is False:
        raise ValueError("%s does not exist" % options.file1)

    if options.file2 and os.path.exists(options.file2) is False:
        raise ValueError("%s does not exist" % options.file2)

    if options.kraken and os.path.exists(options.kraken) is False:
        raise ValueError("%s does not exist" % options.kraken)

    if options.input_directory and os.path.exists(options.input_directory) is False:
        raise ValueError("%s does not exist" % options.input_directory)

    # check valid combo of arguments
    flag = int("%s%s%s%s%s" % (
            int(bool(options.pattern)),
            int(bool(options.input_directory)),
            int(bool(options.file1)),
            int(bool(options.file2)),
            int(bool(options.config)),
            ), 2)

    # config file has flag 1, others have flag 2,4,8,16
    # config file alone : 1
    # --file1 alone: 2
    # --file1 + --file2 : 2+4=6
    # --input-directory alone: 8
    # --pattern alone: 16
    # none of those options redirect to input_directory=local
    if flag not in [0, 1, 2, 6, 8,16]:
        sa.error(help_input + "\n\nUse --help for more information")

    assert options.extension in ["fastq", "fq", "fastq.gz", "fq.gz"]

    # Note that we use abspath to make it more robust and easier to debug
    # If no options, we use input_directory and set it to "."
    if flag == 0 or options.input_directory:
        if flag == 0:
            options.input_directory = "."
        options.input_directory = os.path.abspath(options.input_directory)
        data = options.input_directory + os.sep + "*" + options.extension
        options.file1 = ""
        options.file2 = ""
        options.pattern = ""
        if options.verbose:
            print("Looking for sample files matching %s" % data)
    elif options.pattern:
        options.pattern = os.path.abspath(options.pattern)
        data = os.path.abspath(options.pattern)
        options.input_directory = ""
        options.extension = ""
        options.file1 = ""
        options.file2 = ""
    elif options.config:
        pass
    elif options.file1:
        data = [options.file1]
        options.file1 = os.path.abspath(options.file1)
        if options.file2:
            data = [options.file2]
            options.file2 = os.path.abspath(options.file2)
        options.input_directory = ""
        options.pattern = ""
        options.extension = ""

    ff = FastQFactory(data, verbose=options.verbose)

    def _get_adap(filename):
        return sequana_data(filename, "data/adapters")


    if options.pipeline == 'quality_control':
        # check combo
        flag = int("%s%s%s%s%s" % (
            int(bool(options.no_adapters)),
            int(bool(options.design)),
            int(bool(options.adapters)),
            int(bool(options.adapter_fwd)),
            int(bool(options.adapter_rev))
            ), 2)

        if flag not in [16,12, 4, 2, 3]:
            sa.error("You must use a design experimental file using --design"
                     " and --adapters to indicate the type of adapters (PCRFree"
                     " or Nextera), or provide the adapters directly as a "
                     " string (or a file) using --adapter_fwd (AND --adapter_"
                     "rev for paired-end data). A third way is to set --adapters"
                     " to either Nextera, PCRFree or universal in which case "
                    " all adapters will be used (slower). Finally, you may use "
                    " --no-adapters for testing purpose or if you know there "
                    " is no adapters")

        # flag 12 (design + adapters when wrong args provided)
        if options.design and options.adapters not in ["Nextera", "PCRFree"]:
            raise ValueError("When using --design, you must also "
                "provide the type of adapters using --adapters (set to "
                "Nextera or PCRFree)")
        # flag 12 (design + adapters with correct args)
        elif options.design and options.adapters in ["Nextera", "PCRFree"]:
            options.adapters_fwd = options.adapters
            options.adapters_rev = options.adapters
        elif options.no_adapters:
            options.adapter_fwd = "XXXX"
            options.adapter_rev = "XXXX"
        else:
            if options.adapter_fwd is None:
                assert options.adapters in ["universal", "PCRFree", "Nextera"]
                # flag 4
                if options.adapters == "universal":
                    options.adapter_fwd = "GATCGGAAGAGCACACGTCTGAACTCCAGTCACCGATGTATCTCGTATGCCGTCTTCTGC"
                    options.adapter_rev = "TCTAGCCTTCTCGCAGCACATCCCTTTCTCACATCTAGAGCCACCAGCGGCATAGTAA"
                # flag 4
                elif options.adapters == "PCRFree":
                    options.adapter_fwd = "file:" + _get_adap('adapters_PCRFree_fwd.fa')
                    options.adapter_rev = "file:" + _get_adap('adapters_PCRFree_rev.fa')
                # flag 4
                elif options.adapters == "Nextera":
                    options.adapter_fwd = "file:" + _get_adap("adapters_Nextera_fwd.fa")
                    options.adapter_rev = "file:" + _get_adap("adapters_Nextera_rev.fa")
            # flag 2/3
            else:
                if options.adapter_fwd:
                    # Could be a string or a file. If a file, check the format
                    if os.path.exists(options.adapter_fwd):
                        AdapterReader(options.adapter_fwd)
                        options.adapter_fwd = "file:%s" % options.adapter_fwd
                if options.adapter_rev:
                    # Could be a string or a file. If a file, check the format
                    if os.path.exists(options.adapter_rev):
                        AdapterReader(options.adapter_rev)
                        options.adapter_rev = "file:%s" % options.adapter_rev
        if options.design:
            # Just check the format
            adapter_finder = FindAdaptersFromIndex(options.design,
                                options.adapters)

    # If all options are valid, we can now create the tree structure
    sequana_init(options)


def copy_config_from_sequana(module, source="config.yaml",
                             target="config.yaml"):
    # identify config name from the requested module
    user_config = module.path + os.sep + source
    if os.path.exists(user_config):
        shutil.copy(user_config, target)
        txt = "copied %s from sequana %s pipeline" % (source, module.name)
    else:
        txt = "%s does not exists locally or within Sequana "+\
              "library (%s pipeline)"
    print(txt)

    # some pipelines (eg rnaseq) have also a multiqc_config.yaml file that we want to get
    multiqc_config = module.path + os.sep + "multiqc_config.yaml"
    if os.path.exists(multiqc_config):
        shutil.copy(multiqc_config, options.target_dir + os.sep + "multiqc_config.yaml")
        txt = "copied multiqc_config.yaml from sequana %s pipeline" % (module.name)
        print(txt)


def sequana_init(options):
    import sequana
    from sequana.misc import textwrap
    from sequana import Module
    from sequana import SequanaConfig, sequana_data
    sa = Tools(verbose=options.verbose)

    # Check that the pipeline is well defined
    module = Module(options.pipeline)

    if os.path.exists(options.target_dir):
        txt = "Will override the following files if present: %s.rules " +\
              "config.yaml, runme.sh, ..."
        sa.blue(txt % options.pipeline)

        if options.force is True:
            choice = "y"
        else:
            choice = input(red("Do you want to proceed (to avoid this " +
                               " message, use --force)? [y]/n:"))
        if choice == "n":
            sys.exit(0)

    # Copying snakefile
    sa.print("Copying snakefile")
    sa.mkdir(options.target_dir)
    shutil.copy(module.snakefile, options.target_dir + os.sep +
                options.pipeline + ".rules")

    # Creating README to print on the screen and in a file
    txt = "User command::\n\n"
    txt += "    %s \n\n" % " ".join(sys.argv)
    txt += "You can now run snakemake yourself or type::"
    txt += purple("""

    snakemake -s %s.rules --stats stats.txt -p -j 4

    """ % options.pipeline)
    txt += """
    # -j 4 means you will use 4 cores
    # -p prints the commands used
    # --stats stats.txt must be used since stats.txt is expected to be found.

    or just run the bash script::

        sh runme.sh

    EDIT THE config.yaml if needed

    Once finished with success, the report/ directory contains a summary.html
    and relevant files (depends on the pipeline).
    """

    sa.print("Creating README")
    with open(options.target_dir + os.sep + "README", "w") as fh:
        fh.write(txt.replace("\x1b[35m","").replace("\x1b[39;49;00m", ""))

    # Creating Config file
    sa.print("Creating the config file")

    # Create (if needed) and update the config file
    config_filename = options.target_dir + os.sep + "config.yaml"

    if options.config:
        # full existing path
        if os.path.exists(options.config):
            shutil.copy(options.config, config_filename)
        else: # or a sequana config file in the module path ?
            raise(IOError("Config file %s not found locally" % options.config))
    else:
        copy_config_from_sequana(module, "config.yaml", config_filename,
                                 options)

    # The input
    cfg = SequanaConfig(config_filename)
    cfg.config.input_directory = options.input_directory
    cfg.config.input_pattern = options.pattern
    cfg.config.input_extension = options.extension
    cfg.config.input_samples.file1 = options.file1
    cfg.config.input_samples.file2 = options.file2
    if options.pipeline == "quality_control":
        if options.design:
            shutil.copy(options.design, options.target_dir + os.sep )
            cfg.config.adapter_removal.design_file = os.path.basename(options.design)

        if options.kraken:
            cfg.config.kraken.database_directory = os.path.abspath(options.kraken)
            cfg.config.kraken.do = True
        else:
            cfg.config.kraken.do = False

        if options.reference:
            cfg.config.bwa_mem.reference = os.path.abspath(options.reference)

        cfg.config.adapter_removal.fwd = options.adapter_fwd
        cfg.config.adapter_removal.rev = options.adapter_rev
        cfg.config.adapter_removal.adapter_type = options.adapters

<<<<<<< HEAD
=======

<<<<<<< HEAD
    # figure out from the config file if any files are required
    cfg = SequanaConfig(config_filename)
    if 'requirements' in cfg.config.keys():
        for requirement in cfg.config.requirements:
            if requirement.startswith('http') is False:
                sa.print('Copying %s from sequana' % requirement)
                shutil.copy(sequana_data(requirement), options.target_dir)
            elif requirement.startswith("http"):
                sa.print("This file %s will be needed" % requirement)
                wget(requirement)
=======
>>>>>>> 1a22a5cf
    cfg.copy_requirements(target=options.target_dir)
>>>>>>> develop

    # FIXME If invalid, no error raised
    if options.config_params:
        params = [this.strip() for this in options.config_params.split(",")]
        for param in params:
            if param.count(":") not in [1,2, 3]:
                txt = "incorrect format following --config-params"
                txt += "Expected at least one : sign or at most 2 of them"
                txt += "Config file section such as :\n"
                txt += "project: tutorial\n"
                txt += "should be encoded project:tutorial"
                raise ValueError(txt)
            if param.count(":") == 1:
                k,v = param.split(':')
                cfg.config[k] = v
            elif param.count(":") == 2:
                k1,k2,v = param.split(":")
                cfg.config[k1][k2] = v
            elif param.count(":") == 3:
                k1,k2,k3,v = param.split(":")
                cfg.config[k1][k2][k3] = v

    # important to update yaml with content of config
    cfg._update_yaml()
    cfg.save(config_filename)

    # Creating a unique runme.sh file
    runme_filename = options.target_dir + os.sep + "runme.sh"
    with open(runme_filename, "w") as fout:
        cmd = "#!/bin/sh\n"
        cmd += "# generated with sequana version %s with this command:\n" % sequana.version
        cmd += "# %s\n" % " ".join(sys.argv)
        cmd += "snakemake -s %(project)s.rules --stats stats.txt -p -j %(jobs)s --nolock"
        if options.forceall:
            cmd += " --forceall "

        if options.cluster:
            cmd += ' --cluster "%s"' % options.cluster

        if options.redirection:
            cmd += " 1>run.out 2>run.err"
        fout.write(cmd % {'project':options.pipeline , 'jobs':options.jobs,
            "version": sequana.version})
    # change permission of runme.sh to 755 
    st = os.stat(runme_filename)
    os.chmod(runme_filename, st.st_mode | 0o755)

    sa.green("Initialisation of %s succeeded" % options.target_dir)
    sa.green("Please, go to the project directory ")
    sa.purple("\n   cd %s\n" % options.target_dir)
    sa.green("Check out the README and config.yaml files")
    sa.green("A basic script to run the analysis is named runme.sh ")
    sa.purple("\n    sh runme.sh\n")
    sa.purple("On a slurm cluster, you may type:")
    sa.purple("\n  srun --qos normal runme.sh\n")
    sa.green("In case of trouble, please post an issue on https://github.com/sequana/sequana/issue ")
    sa.green("or type sequana --issue and fill a post with the error and the config file (NO DATA PLEASE)")

    # Change permission
    try: #python 3
        os.chmod(runme_filename, 0o755)
    except:
        print("Please use Python3. Change the mode of %s manually to 755" % runme_filename)


if __name__ == "__main__":
   import sys
   main(sys.argv)
<|MERGE_RESOLUTION|>--- conflicted
+++ resolved
@@ -708,24 +708,7 @@
         cfg.config.adapter_removal.rev = options.adapter_rev
         cfg.config.adapter_removal.adapter_type = options.adapters
 
-<<<<<<< HEAD
-=======
-
-<<<<<<< HEAD
-    # figure out from the config file if any files are required
-    cfg = SequanaConfig(config_filename)
-    if 'requirements' in cfg.config.keys():
-        for requirement in cfg.config.requirements:
-            if requirement.startswith('http') is False:
-                sa.print('Copying %s from sequana' % requirement)
-                shutil.copy(sequana_data(requirement), options.target_dir)
-            elif requirement.startswith("http"):
-                sa.print("This file %s will be needed" % requirement)
-                wget(requirement)
-=======
->>>>>>> 1a22a5cf
     cfg.copy_requirements(target=options.target_dir)
->>>>>>> develop
 
     # FIXME If invalid, no error raised
     if options.config_params:
