--- conflicted
+++ resolved
@@ -186,13 +186,8 @@
         options.high_threshold = options.threshold
 
     # Report chromosomes
-<<<<<<< HEAD
+    print("Creating report")
     r = report_chromosome.ChromosomeMappingReport(chrom,
-=======
-    chrom_index = options.chromosome
-    print("Creating report")
-    r = report_chromosome.ChromosomeMappingReport(chrom_index,
->>>>>>> af3a3fe5
         low_threshold=options.low_threshold, 
         high_threshold=options.high_threshold,
         directory="report", project="coverage")
