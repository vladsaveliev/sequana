--- conflicted
+++ resolved
@@ -19,14 +19,10 @@
         import os        
 
         from sequana import bedtools
-<<<<<<< HEAD
-        from sequana import report_mapping
-        from sequana import report_chromosome
-        from sequana import report_main
-        from sequana import BAM
-
+        from sequana.reporting import report_mapping
+        from sequana.reporting import report_chromosome
+        from sequana.reporting import report_main
         
-        # Create index page
         s = report_main.SequanaReport(snakefile=__snakefile__,
                 directory=params.outdir)
         s.jinja['description'] = """
@@ -37,23 +33,6 @@
         """
         s.create_report()
         
-        # Set our data
-=======
-        from sequana.reporting import report_mapping
-        from sequana.reporting import report_chromosome
-        #from sequana import report_main
-        #
-        #s = report_main.SequanaReport(snakefile=__snakefile__,
-        #        directory=params.outdir)
-        #s.jinja['description'] = """
-        #
-        #This is the output of variant calling pipeline. This pipeline search
-        #variants and provide as an output a vcf file.
-        #
-        #"""
-        #s.create_report()
-        #
->>>>>>> 8cec22be
         mydata = bedtools.GenomeCov(input.bed)
         bam = BAM(input.bam)
         
