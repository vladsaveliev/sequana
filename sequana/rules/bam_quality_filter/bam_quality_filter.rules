rule bam_quality_filter:
    """ Use samtools to filter reads with a mapping quality lower than a 
    threshold. It removes reads with multiple occurrence.

    Required input:
        __bam_quality_filter__input: bam file

    Required output:
        __bam_quality_filter__output: bam file

    Required parameters:
        config["bam_quality_filter"]["threshold"]: integer
    """
    input:
        __bam_quality_filter__input
    output:
        __bam_quality_filter__output
    log:
        __bam_quality_filter__log
    params:
        threshold = config["bam_quality_filter"]["threshold"]
    shell:
        """
        samtools view -bq {params.threshold} {input} > {output} 2> {log}
<<<<<<< HEAD
        samtools index {output}
=======
>>>>>>> 2578c5d3
        """<|MERGE_RESOLUTION|>--- conflicted
+++ resolved
@@ -22,8 +22,4 @@
     shell:
         """
         samtools view -bq {params.threshold} {input} > {output} 2> {log}
-<<<<<<< HEAD
-        samtools index {output}
-=======
->>>>>>> 2578c5d3
         """