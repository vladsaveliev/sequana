--- conflicted
+++ resolved
@@ -38,14 +38,11 @@
 
 FastQC
 ^^^^^^^^^^^
-<<<<<<< HEAD
-.. snakemakerule:: fastqc_dynamic
-=======
 
 FastQC is used to check quality of sequenced reads.
 
-.. snakemakerule:: fastqc
->>>>>>> c44fecc2
+.. snakemakerule:: fastqc_dynamic
+
 
 Fastq_screen
 ^^^^^^^^^^^^^^^
