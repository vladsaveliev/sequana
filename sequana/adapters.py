# -*- coding: utf-8 -*-
#
#  This file is part of Sequana software
#
#  Copyright (c) 2016 - Sequana Development Team
#
#  File author(s):
#      Thomas Cokelaer <thomas.cokelaer@pasteur.fr>
#      Dimitri Desvillechabrol <dimitri.desvillechabrol@pasteur.fr>,
#          <d.desvillechabrol@gmail.com>
#
#  Distributed under the terms of the 3-clause BSD license.
#  The full license is in the LICENSE file, distributed with this software.
#
#  website: https://github.com/sequana/sequana
#  documentation: http://sequana.readthedocs.io
#
##############################################################################
"""Utilities to manipulate adapters

Adapters removal can be performed by many different tools such as CutAdapt,
AlienTrimmer, Trimmomatic. Unfortunately, they tend to use different formats
from FASTA to text files. Moreover outputs are generally also reported in
different formats.

Tools to extract specific adapters from FASTA files would also be handy. For
instance, you may have all your adapters in a single file.

In this module, we provide:

- tools to manipulate adapters stored in Fasta format (:class:`AdapterReader`).
- tools to export Fasta files with adapter content into other formats required
  by various adapter removal software
- A tool used to extract adapters from a FASTA file given their identifier, or
  sequence :class:`FindAdaptersFromDesign`.

Our convention is to store list of adapters in FASTA format, which can be read using
the :class:`AdapterReader`::

    from sequana import sequana_data, AdapterReader
    filename = sequana_data("adapters_Nextera_fwd.fa")
    ar = AdapterReader(filename)
    ar.get_adapter_by_index("N501")

Given a design file (see mod:`sequana.expdesign`), and a name for the type of
adapters, one can easily extract the subset of relevant adapters to be used for
a sample. Currently, the following set of adapters/design are available:

    - Nextera single and double indexing
    - Rubicon single indexing
    - PCRFree single indexing

For instance given a design file that gives the mapping between samples and a
set of Nextera adapters, one would use:

.. doctest::

    >>> from sequana import *
    >>> filename = sequana_data("test_expdesign_hiseq.csv")
    >>> design = ExpDesignAdapter(filename)
    >>> fa = FindAdaptersFromDesign(design, "PCRFree")
    >>> print(fa.sample_names[0])
    '553-iH2-1'
    >>> fa.get_adapters_from_sample("553-iH2-1")

See :class:`FindAdaptersFromDesign` for details.

"""
import os

from sequana.fasta import FastA
from sequana.datatools import sequana_data
from sequana import logger

import pysam


def fasta_fwd_rev_to_columns(file1, file2=None, output_filename=None):
    """From 2 FASTA files (reverse and forward) adapters, returns 2-columns file

    This is useful for some tools related to adapter removal that takes as input
    this kind of format

    :param str filename1: FASTA format
    :param stsr filename2: FASTA format (optional)

    The files must have a one-to-one mapping
    """
    f1 = pysam.FastxFile(file1)
    if output_filename is not None:
        fout = open(output_filename, "w")

    if file2:
        f2 = pysam.FastxFile(file2)
        for read1, read2 in zip(f1, f2):
            txt = "%s %s" % (read1.sequence, read2.sequence)
            if output_filename is None:
                print(txt)
            else:
                fout.write(txt+"\n")
    else:
        for read1 in f1:
            txt = "%s" % read1.sequence
            if output_filename is None:
                print(read1.sequence)
            else:
                fout.write(txt+"\n")
    if output_filename is not None:
        fout.close()


def adapters_to_clean_ngs(input_filename, output_filename="adapters_ngs.txt"):
    """Convert a FASTA formatted file into clean_ngs format

    :param str input_filename: the input FASTA file
    :param str output_filename: a TSV formatted file

    """
    with open(input_filename, 'r') as fh1:
        data1 = fh1.readlines()

    count = 0
    with open(output_filename, "w") as fout:
        for line in data1:
            line = line.strip().strip("\n")
            if line.startswith('>'):
                pass
            else:
                data = "adapter_%s\t%s\t0.5\t31\t10\t0\t0\n"% (count+1, line)
                fout.write(data)
                count+=1


def adapter_removal_parser(filename):
    """Parses output of AdapterRemoval software

    .. doctest::

        >>> from sequana import adapters, sequana_data
        >>> data = sequana_data("test_adapter_removal_output.txt", "testing")
        >>> results = adapters.adapter_removal_parser(data)
        >>> results["adapter1"]
        'AGATCGGAAGAGCACACGTCTGAACTCCAGTCACNNNNNNATCTCGTATGCCGTCTTCTGCTTG'

    """
    results = {}

    with open(filename, "r") as fin:
        lines = fin.readlines()
        for line in lines:
            if line.startswith("  --adapter"):
                lhs, rhs = line.split(":")
                name = lhs.strip().replace("-", "")
                sequence = rhs.strip()
                results[name] = sequence
    return results

def _get_registered_adapters():
    filenames = sequana_data('*', 'data/adapters')
    filenames = [x for x in filenames if x.startswith("adapters")]
    registered = [x.lstrip("adapters_").split("_",1)[0] for x in filenames]
    registered = set(registered)
    return registered


def get_sequana_adapters(type_, direction):
    """Return path to a list of adapters in FASTA format

    :param tag: PCRFree, Rubicon, Nextera
    :param type_: fwd, rev, revcomp
    :return: path to the adapter filename

    """
    # search possible types
    registered = _get_registered_adapters()
    if type_ not in registered:
        logger.error("This adapter type (%s) is not valid" % type_)
        logger.error("choose one in %s types" % registered)
        raise ValueError

    directions = ["fwd", "rev", "revcomp"]
    if direction not in directions:
        logger.error("This kind of tag (%s) is not valid" % direction)
        logger.error("choose one in %s " % directions)
        raise ValueError
    return sequana_data("adapters_%s_%s.fa" % (type_, direction))


class Adapter(object):
    """Class to store one adapter

    An adapter is just a sequence from a FASTA file. It contains
    an identifier, a sequence and possibly a comment.

    .. warning:: The identifier provided must not contain the starting
        ">" character, which is added automatically when needed.

    One can check if an adapter is equal to another. Only the sequence is
    checked for equality though.

    Some Sequana notation have been added in the identifier to ease retrieval
    of index's name and index's sequence::

        >NextFlex_PCR_Free_adapter1|name:1|seq:CGATGT

    Of course the string CGATGT must be found in the sequence itself.

    ::

        ar = AdapterReader(sequana_data("adapters_PCRFree_fwd.fa"))
        adapter = Adapter(ar[0])
        adapter.identifier
        adapter.comment
        adapter.index_sequence
        adapter.sequence
        adapter.name

    """
    def __init__(self, identifier, sequence=None, comment=None):
        if isinstance(identifier, dict):
            self._identifier = identifier['identifier'].strip()
            self._comment = identifier['comment'].strip()
            self._sequence = identifier['sequence'].strip()
        elif isinstance(identifier, Adapter):
            self._identifier = identifier.identifier
            self._comment = identifier.comment
            self._sequence = identifier.sequence
        else:
            if comment is None: comment = ""
            if sequence is None: sequence = ""
            self._comment = comment.strip()
            self._sequence = sequence.strip()
            self._identifier = identifier.strip()

        if self.identifier.startswith(">"):
            error = "identifier must be a string without starting > character"
            raise ValueError(error)

    def _get_sequence(self):
        return self._sequence
    def _set_sequence(self, sequence):
        self._sequence = sequence
    sequence = property(_get_sequence, _set_sequence,
        doc="R/W adapter's sequence")

    def _get_identifier(self):
        return self._identifier
    def _set_identifier(self, identifier):
        self._identifier = identifier
    identifier = property(_get_identifier, _set_identifier,
        doc="R/W adapter's identifier")

    def _get_value_from_identifier(self, tag):
        assert tag in ["name", "seq"]
        entries = [this for this in self.identifier.split('|')
                    if this.startswith(tag + ":")]
        assert len(entries) <= 1
        if len(entries) == 0:
            return None
        else:
            name = entries[0]
            return name.split(":")[1]

    def _get_name(self):
        return self._get_value_from_identifier("name")
    name = property(_get_name, doc="Read only access to the inedx name")

    def _get_seq(self):
        return self._get_value_from_identifier("seq")
    index_sequence = property(_get_seq,
        doc="Read only access to the index sequence")

    def _get_comment(self):
        return self._comment
    def _set_comment(self, comment):
        self._comment = comment
    comment = property(_get_comment, _set_comment,
        doc="R/W adapter's identifier")

    def __str__(self):
        txt = ">%(identifier)s\t%(comment)s\n"
        txt+= "%(sequence)s"

        txt = txt % {"identifier":self.identifier,
                "comment":self.comment, "sequence":self.sequence}
        return txt

    def __repr__(self):
        return self.__str__()

    def __eq__(self, other):
        if self._comment != other.comment:
            return False
        if self._identifier != other.identifier:
            return False
        if self._sequence.upper() != other.sequence.upper():
            return False
        return True


class AdapterReader(object):
    """Reader of FASTA file dedicated to adapters

    A Fasta is just a set of this kind of paired-lines::

        >Nextera_index_N501|name:N501|seq:ACGT optional comment
        ACGTACGTACGT

    where the *optional comment* is separated from the identifier by a
    tabulation.

    In the FASTA identifier, the first pipe delimits the official name (left
    hand side) from the name tag. The information on this example may
    be redundant but the *name* will be used throughout the
    **Sequana** code to ensure reproductibility.

    .. note:: sequences are all in big caps.

    .. note:: the universal adapter has no index so does not need to have the
        any tags for the name of index sequence. However, it must be
        called *Universal_Adapter*

    .. doctest::

        >>> from sequana import sequana_data, AdapterReader
        >>> filename = sequana_data("adapters_Nextera_fwd.fa")
        >>> ar = AdapterReader(filename)
        >>> candidate = ar.get_adapter_by_index_name("S505")
        >>> print(candidate[0])
        >Nextera_index_S505|name:S505|seq:GTAAGGAG
        AATGATACGGCGACCACCGAGATCTACACGTAAGGAGTCGTCGGCAGCGTC
        >>> len(ar)
        56

    .. note:: Checks for uniqueness of the identifers. It not unique, an error
        is raised

    :sources: document illumina #1000000002694  v01
    :sources: For NextFlex PCR-Free adapters, there are 48 barcodes.
        http://www.biooscientific.com/Portals/0/IEM/Bioo-Scientific-PCR-Free-Barcode-Indices-v1-1-15.pdf

    """
    def __init__(self, filename):
        """.. rubric:: Constructor

        :param str filename: the input FASTA file
        """
        if isinstance(filename, str):
            # this is not large files so we load in memory all sequences/names
            # and comments once for all. This has also the adavantage that
            # data can now be changed on the fly
            fasta = FastA(filename)
            self._data = [self._to_read(this) for this in fasta]
        elif isinstance(filename, AdapterReader):
            self._data = [self._to_read(this) for this in filename._data]
        elif isinstance(filename, list):
            self._data = [self._to_read(this) for this in filename]

        self._sanity_check()

    def __len__(self):
        return len(self._data)

    def __getitem__(self, i):
        return self._data[i]

    def __repr__(self):
        txt = 'AdapterReader. List of %s adapters' % len(self)
        return txt

    def _get_field(self, tag):
        # usage: _get_field("seq")
        matches = []
        tag = tag + ":"
        for this in self.identifiers:
            if tag in this:
                for field in this.split("|"):
                    field = field.strip()
                    if field.startswith(tag):
                        matches.append(field.replace(tag, ""))
            else:
                matches.append(None)
        return matches

    def _get_identifiers(self):
        return [this.identifier for this in self._data]
    identifiers = property(_get_identifiers)

    def _get_seq(self):
        return [this.sequence for this in self._data]
    sequences = property(_get_seq)

    def _get_comments(self):
        return [this.comment for this in self._data]
    comments = property(_get_comments)

    def _get_index_sequences(self):
        return self._get_field("seq")
    index_sequences = property(_get_index_sequences)

    def _get_index_names(self):
        return self._get_field("name")
    index_names = property(_get_index_names)

    def _sanity_check(self):
        """Check that all identifiers are unique"""
        if len(set(self.identifiers)) != len(self.identifiers):
            import collections
            identifiers = [k for k,v in collections.Counter(self.identifiers).items() if v>1]
            msg = "Found identical identifiers in fasta sequences\n"
            msg += "Check those identifiers for duplicates %s " % identifiers
            raise ValueError(msg)

    def get_adapter_by_sequence(self, subsequence):
        """Return one or several adapters with sub-sequence in their sequence

        :param str subsequence: a string (ACGT letters)
        :return: name and sequence in FASTA format that have the user *sequence*
            contained in their sequence

        If the subsequence is short, it may return more than 1 adapters. Besides,
        the sequence is searched for without position information right now.
        """
        found = [i for i,x in enumerate(self.sequences) if subsequence in x]
        if len(found) == 0:
            return None

        adapters = []
        for index in found:
            this = self._data[index]
            this_adapter = Adapter(identifier=this.identifier,
                                   sequence=this.sequence,
                                   comment=this.comment)
            adapters.append(this_adapter)
        return adapters

    def get_adapter_by_identifier(self, text):
        """Return adapter whose identifier matches the user text

        :param index_identifier: the unique index identifier to be found.
            If several sequence do match, this is an error meaning the fasta
            file with all adapters is not correctly formatted.
        :return: the adapter that match the index_name (if any) otherwise
            returns None

        """
        adapters = []
        for this in self._data:
            if text == this.identifier or text in this.identifier.split("|"):
                this_adapter = Adapter(identifier=this.identifier,
                                       sequence=this.sequence,
                                       comment=this.comment)
                adapters.append(this_adapter)

        if len(adapters) == 0:
            raise ValueError("No matching identifier found with this pattern: %s" % text)
        elif len(adapters) == 1:
            return adapters[0]
        else:
            raise ValueError("Found two adapters matching the identifier. This should never happen")

    def _get_adapter_by_index(self, index_name, prefix):
        """Return adapter corresponding to the unique index

        :param index_name: the unique index name to be found. If several
            sequence do match, this is an error meaning the fasta file
            with all adapters is not correctly formatted.
        :return: an instance of :class:`Adapter` if index_name match an
            adapter; returns None otherwise

        ::

            from sequana import sequana_data, AdapterReader
            filename = sequana_data("adapters_Nextera_fwd.fa")
            ar = AdapterReader(filename)
            ar.get_adapter_by_identifier("N712")

        """
        # there should be only one
        adapters = []
        for this in self._data:
            if prefix + str(index_name) in this.identifier.split("|"):
                this_adapter = Adapter(identifier=this.identifier,
                                       sequence=this.sequence,
                                       comment=this.comment)
                adapters.append(this_adapter)

        if len(adapters) == 0:
            return None
        return adapters

    def get_adapter_by_index_name(self, index_name):
        """Return adapter for the index name provided

        Can be used only if the identifier contains the tag::

            |name:an_index_to_be_found

        For instance::

            >Nextera_blabal|name:N505|seq:ACGT
            >Nextera_blabal|seq:ACGT|name:N505
            >Nextera_blabal|name:N505

        are valid identifiers

        """
        return self._get_adapter_by_index(index_name, prefix="name:")

    def get_adapter_by_index_seq(self, index_name):
        """See :meth:`get_adapter_by_index_name`."""
        return self._get_adapter_by_index(index_name, prefix="seq:")

    def _to_read(self, this):
        from easydev import AttrDict
        d = AttrDict()
        d.sequence = this.sequence
        if this.comment is None:
            this.comment  = ""

        d.comment = this.comment
        try:
            #pysam format
            d.identifier = this.name
        except:
            # this class convention
            d.identifier = this.identifier
        return d

    def to_dict(self):
        """Returns dictionary with key as identifier and values as
        list with comments and sequences
        """
        d1 = [(this.identifier, [this.comment, this.sequence])
              for this in self._data]
        return dict(d1)

    def __eq__(self, other):
        other = AdapterReader(other)
        d1 = self.to_dict()
        d2 = other.to_dict()
        return d1 == d2

    def _reverse_comp(self, this):
        from sequana.sequence import DNA
        if this.startswith("seq:"):
            tag, seq = this.split(":")
            return tag + ":" + DNA(seq[:]).get_reverse_complement()
        else:
            return this

    def _reverse(self, this):
        if this.startswith("seq:"):
            tag, seq = this.split(":")
            return tag + ":" + seq[::-1]
        else:
            return this

    def reverse(self):
        """Reverse all sequences inplace

        .. doctest::

            >>> from sequana import sequana_data, AdapterReader
            >>> filename = sequana_data("adapters_Nextera_fwd.fa")
            >>> filename2 = sequana_data("adapters_Nextera_rev.fa")
            >>> ar = AdapterReader(filename)
            >>> ar2 = AdapterReader(filename2)
            >>> ar.reverse()
            >>> ar == ar2
            True

        """
        # Reverse in place
        for this in self._data:
            this.sequence = this.sequence[::-1]
            fields = this.identifier.split("|")
            identifier = "|".join([self._reverse(field) for field in fields])
            this.identifier = identifier

    def reverse_complement(self):
        """Reverse-complement all sequences inplace

        ::

            >>> from sequana import sequana_data, AdapterReader
            >>> filename = sequana_data("adapters_Nextera_fwd.fa")
            >>> filename = sequana_data("adapters_Nextera_revcomp.fa")
            >>> ar = AdapterReader(filename)
            >>> ar.reverse_complement()
            >>> ar.to_fasta()
            >>> ar == ar2

        """
        # no need for a fast implementation (less than 1000 short reads)
        from sequana.sequence import DNA
        for this in self._data:
            this.sequence = DNA(this.sequence[:]).get_reverse_complement()
            fields = this.identifier.split("|")
            identifier = "|".join([self._reverse_comp(field) for field in fields])
            this.identifier = identifier

    def to_fasta(self, filename):
        """Save sequences into fasta file"""
        with open(filename, "w") as fout:
            for i, this in enumerate(self._data):
                if i > 0:
                    fout.write("\n")
                comment = this.comment
                if comment is None or comment == "":
                    fout.write(">%s\n%s" % (this.identifier, this.sequence))
                else:
                    fout.write(">%s\t%s\n%s" % (this.identifier, comment,
                                            this.sequence))


class FindAdaptersFromDesign(object):
    """Extract adapter(s) corresponding to an experimental design file

    Used by sequana main script to build the adapter files for multi-samples
    projects as input to various adapter removal software.

    """
    def __init__(self, design_filename, adapters):
        """.. rubric:: Constructor

        :param str design_filename: a CSV file that is compatible
            with our :class:`sequana.expdesign.ExpDesignAdapter`
        :param adapters: the type of adapters (PCRFree or Nextera, or Rubicon, or TruSeq, SMARTer, Small)

        The files of adapters are stored in Sequana and accessible with the
        sequana_data function. So, for instance if adapters is set to Nextera,
        the following file is used to identify the adapters::

            sequana_data("adapters_Nextera_fwd.fa")

        New adapters files can be added on request. Currently, Nextera and
        PCRFree are available. Rubicon and TruSeq will be added soon.
        """
        from sequana.expdesign import ExpDesignAdapter
        self.design = ExpDesignAdapter(design_filename)

        if self.design.df.index.name == "Sample_ID" or \
            "Sample_ID" in self.design.df.columns:
            self.design.df.set_index("Sample_ID", inplace=True)
        else:
            raise ValueError("Incorrect design file. Missing Sample_ID field")

        self.adapters = adapters
        file1 = sequana_data("adapters_%s_fwd.fa" % adapters)
        file2 = sequana_data("adapters_%s_revcomp.fa" % adapters)

        self._adapters_fwd = AdapterReader(file1)
        self._adapters_revc = AdapterReader(file2)  # !!! revcomp

    def _get_samples(self):
        return list(self.design.df.index)
    sample_names = property(_get_samples,
        doc="return all sample names contained in the design file")

    def get_sample(self, sample_name):
        """Return basic info about the sample name (from the design file)"""
        if sample_name not in self.design.df.index:
            raise ValueError("%s not valid. Use one of %s" % (sample_name,
                                                              self.sample_names))

        data = self.design.df.ix[sample_name]
        if data.ndim == 1: # the expected pandas.Series
            return data
        else:
            # Check that we have duplicates
            # Indeed, for HiSeq design with Index1_Seq and Index2_Seq, it may happen
            # that the sample names are duplicated (RNA-seq exp) on  different Lanes.
            checkme = data.drop_duplicates(["SampleRef", "Index1_Seq", "Index2_Seq"])
            if len(checkme) > 1:
                raise ValueError("Found several instance of sample " +
                        "name {} in the design file".format(sample_name))
            # return only the first instance
            return data.iloc[0]

    def get_adapters_from_sample(self, sample_name, include_universal=True,
            include_transposase=True, include_polyA=True):
        """Return a dictionary with adapters corresponding to the sample name

        :param str sample_name: a valid sample name as found in the design
            file. One can check the content of the :attr:`sample_names`
            attribute.
        :param bool include_transposase: include transposase if found
        :param bool include_universal: include universal adapter if found
        :param bool include_polyA: include polyA tail if found
        :return: a dictionary with the adapters in forward, reverse, reverse
            complement for index1 and index2 (if relevant).

        """
        data = self.get_sample(sample_name)
<<<<<<< HEAD
        res = {'index1': {}, 'index2': {}, 'universal': {}, 'transposase': {}, 'polyA': {}}
=======

        res = {'index1': {}, 'index2': {}, 'universal': {}, 'transposase': {}}
>>>>>>> 1a5d8baa

        # Index1_Seq must always be present. This is part of the API of the
        # ExpDesignAdapter class. However, Index2_ID may not always be present
        # In which case index2 remains empty

        # Then, two types of design are accepted, using the adapter index
        # ID or the sequence itself. The sequence is more robust since
        # experimentalist may change the ID (but not the seq). So we start with
        # the sequence first.
        for column in ["Index1_Seq", "Index2_Seq"]:
            if column not in data.index:
                continue
            key = column.split("_")[0].lower()
            index = data.ix[column]
            if index is None:
                continue
            seq = self._adapters_fwd.get_adapter_by_index_seq(index)
            if seq is None:
                raise ValueError("Found no index for %s (sample %s)" % (index,sample_name))

            # drop potential duplicates
            uniques = set([this.sequence for this in seq])
            if len(uniques) > 1:
                raise ValueError("Found 2 sequences with index %s " % (index, sample_name))

            # If there are duplicates, or not, just take first element
            res[key]['fwd'] = seq[0]

            # Reverse version
            from sequana.tools import reverse_complement as revcomp
            seq = self._adapters_revc.get_adapter_by_index_seq(revcomp(index))
            if seq is None: #Index2 is optional so no error raised
                pass
            else:
                uniques = set([this.sequence for this in seq])
                if len(uniques) > 1:
                    raise ValueError("Found 2 sequences with index %s " % (index, sample_name))
                res[key]['rev'] = seq[0]

        # If Index1_Seq not in the index, then we should use the IDs
        if "Index1_Seq" not in data.index:
            if "Index1_ID" in data.index:
                logger.warning("Usage of IDs for indexing adapters is deprecated. See adapters module")
                index1 = data.ix['Index1_ID']
                res['index1']['fwd'] = self._adapters_fwd.get_adapter_by_index_name(index1)
                res['index1']['rev'] = self._adapters_revc.get_adapter_by_index_name(index1)
            if "Index2_ID" in data.index:
                logger.warning("Usage of IDs for indexing adapters is deprecated. See adapters module")
                index2 = data.ix['Index2_ID']
                res['index2']['fwd'] = self._adapters_fwd.get_adapter_by_index_name(index2)
                res['index2']['rev'] = self._adapters_revc.get_adapter_by_index_name(index2)

        if include_universal:
            res['universal']['fwd'] = self._adapters_fwd.get_adapter_by_identifier(
                'Universal_Adapter')
            res['universal']['rev'] = self._adapters_revc.get_adapter_by_identifier(
                'Universal_Adapter')

        if include_transposase and self.adapters == "Nextera":
            res['transposase']['fwd'] = str(self._adapters_fwd.get_adapter_by_identifier(
                'Nextera_transposase_seq_1'))
            res['transposase']['fwd'] += "\n" + str(self._adapters_fwd.get_adapter_by_identifier(
                'Nextera_transposase_seq_2'))
            res['transposase']['rev'] = str(self._adapters_revc.get_adapter_by_identifier(
                'Nextera_transposase_seq_1'))
            res['transposase']['rev'] += "\n"+str(self._adapters_revc.get_adapter_by_identifier(
                'Nextera_transposase_seq_1'))

        if include_polyA:
            res['polyA']['fwd'] = self._adapters_fwd.get_adapter_by_identifier(
                'PolyA')
            res['polyA']['rev'] = self._adapters_revc.get_adapter_by_identifier(
                'PolyA')


        # FIXME changes the dictionary in the loop. May not be wise
        res = dict([(k,v) for k,v in res.items() if len(v)!=0])
        return res

    def check(self):
        found = 0
        for sample in self.sample_names:
            try:
                self.get_adapters_from_sample(sample)
                found += 1
            except:
                self.error("No index found for sample %s" % sample)
        if found == 0:
            raise ValueError("None of the sample match any of the adapters")

    def save_adapters_to_fasta(self, sample_name, include_universal=True,
            include_transposase=True, include_polyA=True, output_dir='.'):
        """Get index1, index2 and universal adapter"""
        adapters = self.get_adapters_from_sample(sample_name,
                       include_universal=include_universal)

        file_fwd = output_dir + os.sep + "%s_adapters_fwd.fa"% sample_name
        with open(file_fwd, "w") as fout:
            if include_transposase and self.adapters == "Nextera":
                fout.write(str(adapters['transposase']['fwd'])+"\n")

            if include_universal:
                fout.write(str(adapters['universal']['fwd'])+"\n")

            if include_polyA:
                fout.write(str(adapters['polyA']['fwd'])+"\n")

            fout.write(str(adapters['index1']['fwd'])+"\n")
            if "index2" in adapters.keys():
                fout.write(str(adapters['index2']['fwd'])+"\n")

        file_rev = output_dir + os.sep + "%s_adapters_revcomp.fa" % sample_name
        with open(file_rev, "w") as fout:
            if include_transposase and self.adapters == "Nextera":
                fout.write(str(adapters['transposase']['rev'])+"\n")
            if include_universal:
                fout.write(str(adapters['universal']['rev'])+"\n")
            if include_polyA:
                fout.write(str(adapters['polyA']['rev'])+"\n")
            fout.write(str(adapters['index1']['rev'])+"\n")
            if "index2" in adapters.keys():
                fout.write(str(adapters['index2']['rev'])+"\n")

        return file_fwd, file_rev<|MERGE_RESOLUTION|>--- conflicted
+++ resolved
@@ -693,12 +693,8 @@
 
         """
         data = self.get_sample(sample_name)
-<<<<<<< HEAD
+
         res = {'index1': {}, 'index2': {}, 'universal': {}, 'transposase': {}, 'polyA': {}}
-=======
-
-        res = {'index1': {}, 'index2': {}, 'universal': {}, 'transposase': {}}
->>>>>>> 1a5d8baa
 
         # Index1_Seq must always be present. This is part of the API of the
         # ExpDesignAdapter class. However, Index2_ID may not always be present
