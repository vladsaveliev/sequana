# -*- coding: utf-8 -*-
#
#  This file is part of Sequana software
#
#  Copyright (c) 2016 - Sequana Development Team
#
#  File author(s):
#      Thomas Cokelaer <thomas.cokelaer@pasteur.fr>
#      Dimitri Desvillechabrol <dimitri.desvillechabrol@pasteur.fr>, 
#          <d.desvillechabrol@gmail.com>
#
#  Distributed under the terms of the 3-clause BSD license.
#  The full license is in the LICENSE file, distributed with this software.
#
#  website: https://github.com/sequana/sequana
#  documentation: http://sequana.readthedocs.io
#
##############################################################################
import os

from PyQt5 import QtCore, QtGui
from PyQt5 import QtWidgets as QW
from PyQt5.QtCore import Qt

from PyQt5.QtSvg import QSvgWidget

from sequana.gui.file_browser import FileBrowser


__all__ = ["Ruleform", "GeneralOption", "BooleanOption",
"TextOption", "NumberOption", "FileBrowserOption", "SVGDialog"]


class Ruleform(QW.QGroupBox):
    do_option = "do"
    def __init__(self, rule_name, rule_dict, count=0, browser_keywords=[],
                 generic=False):
        super().__init__(rule_name)

        # to handle recursive case
        self.do_widget = None

        self.rule_name = rule_name
        self.rule_dict = rule_dict
        self.layout = QW.QVBoxLayout(self)
        self.layout.setSpacing(2)
        self.setAutoFillBackground(True)

        rules = list(self.rule_dict.keys())
        rules.sort()
        if "do" in rules:
            rules.remove("do")
            rules.insert(0, "do")

        for rule in rules:
            option = rule
            value = self.rule_dict[rule]

            if option.endswith("_directory"):
                option_widget = FileBrowserOption(option, value,
                                                  directory=True)
            elif option.endswith("_file"):
                option_widget = FileBrowserOption(option, value,
                                                  directory=False)
            elif option in browser_keywords:
                option_widget = FileBrowserOption(option, value,
                                                  directory=False)
            elif isinstance(value, bool) or option == "do":
                # for the do option, we need to check its value
                option_widget = BooleanOption(option, value)
                if option == Ruleform.do_option:
                    self.do_widget = option_widget
                    option_widget.connect(self._widget_lock)
            elif generic is True:
                value = str(value)
                option_widget = TextOption(option, value)
            else:
                try:
                    option_widget = NumberOption(option, value)
                except TypeError:
                    try:
                        option_widget = TextOption(option, value)
                    except TypeError:
                        option_widget = Ruleform(option, value)
            self.layout.addWidget(option_widget)
        try:
            self._widget_lock(self.do_widget.get_value())
        except AttributeError:
            pass

    def get_name(self):
        return self.rule_name

    def get_layout(self):
        return self.layout

    def get_do_rule(self):
        """ If there are no "do widget", rules must be done. Else, it gets value
        of check box.
        """
        if self.do_widget is None:
            return True
        else:
            return self.do_widget.get_value()

    def is_option(self):
        return False

    def connect_do(self, task):
        if self.do_widget:
            self.do_widget.connect(task)

    def connect_all_option(self, task):
        widget_list = (self.layout.itemAt(i).widget() for i in
                       range(self.layout.count()))
        for w in widget_list:
            if w.is_option():
                w.connect(task)
            else:
                w.connect_all_option(task)

    def _widget_lock(self, switch_bool):
        widget_list = (self.layout.itemAt(i).widget() for i in
                       range(self.layout.count()))
        for w in widget_list:
            if w is self.do_widget:
                continue
            w.set_enable(switch_bool)

    def set_enable(self, switch_bool):
        self._widget_lock(switch_bool)


class GeneralOption(QW.QWidget):
    """ Parent class for Options. It defines design of options
    """
    def __init__(self, option):
        super().__init__()
        self.option = option
        self.layout = QW.QHBoxLayout(self)
        self.layout.setContentsMargins(0, 3, 0, 3)
        self.layout.addWidget(QW.QLabel(option))

    def get_name(self):
        return self.option

    def is_option(self):
        return True

    def get_value(self):
        pass

    def get_tuple(self):
        return (self.get_name(), self.get_value())

    def set_enable(self):
        pass


class BooleanOption(GeneralOption):
    """ Wrapp QCheckBox class
    """
    def __init__(self, option, value):
        # Make sure the value is a boolean
        if isinstance(value, str):
            if value.lower() in ['yes', "true", "on"]:
                value = True
            elif value in ['no', "false", "off"]:
                value = False
        super().__init__(option)

        self.check_box = QW.QCheckBox()
        self.check_box.setChecked(value)

        self.answer = QW.QLabel()
        self.switch_answer()

        self.check_box.clicked.connect(self.switch_answer)

        self.layout.addWidget(self.check_box)
        self.layout.addWidget(self.answer)

    def get_value(self):
        return self.check_box.isChecked()

    def set_enable(self, switch_bool):
        self.check_box.setEnabled(switch_bool)

    def switch_answer(self):
        value = self.get_value()
        if value:
            self.answer.setText("<b> yes <\b>")
        else:
            self.answer.setText("<b> no <\b>")

    def connect(self, task):
        self.check_box.clicked.connect(task)


class TextOption(GeneralOption):
    def __init__(self, option, value):
        super().__init__(option)
        self.text = QW.QLineEdit(value)

        self.layout.addWidget(self.text)

    def get_value(self):
        if not self.text.text():
            return "''"
        return self.text.text()

    def set_value(self, text):
        self.text.setText(text)

    def set_enable(self, switch_bool):
        self.text.setEnabled(switch_bool)

    def connect(self, task):
        self.text.textChanged.connect(task)


class NumberOption(GeneralOption):
    def __init__(self, option, value):
        super().__init__(option)

        if isinstance(value, float):
            self.number = QW.QDoubleSpinBox()
        else:
            self.number = QW.QSpinBox()
        self.number.setRange(-1000000, 1000000)
        self.number.setValue(value)
        self.number.installEventFilter(self)

        self.layout.addWidget(self.number)

    def get_value(self):
        return self.number.value()

    def set_value(self, value):
        self.number.setValue(value)

    def set_range(self, min_value, max_value):
        self.number.setRange(min_value, max_value)

    def set_enable(self, switch_bool):
        self.number.setEnabled(switch_bool)

    def eventFilter(self, source, event):
        if event.type() == QtCore.QEvent.Wheel and source is self.number:
            return True
        return False

    def connect(self, task):
        self.number.valueChanged.connect(task)


class FileBrowserOption(GeneralOption):
    def __init__(self, option, value=None, directory=False):
        super().__init__(option)
        self.layout.setContentsMargins(0, 0, 0, 0)
        self.browser = FileBrowser(directory=directory)
        self.layout.addWidget(self.browser)
        if value:
            self.browser.set_filenames(value)

    def get_value(self):
        if not self.browser.get_filenames():
            return "''"
        return self.browser.get_filenames()

    def set_enable(self, switch_bool):
        self.browser.set_enable(switch_bool)

<<<<<<< HEAD
    def connect(self, task):
        self.browser.changed_connect(task)
=======

class SVGDialog(QW.QDialog):
    def __init__(self, filename):
        super().__init__()
        self.main_layout = QW.QVBoxLayout(self)
        self.setWindowTitle("DAG")

        if os.path.exists(filename):
            widget = QSvgWidget(filename)
            self.main_layout.addWidget(widget)
>>>>>>> 7d14057d
<|MERGE_RESOLUTION|>--- conflicted
+++ resolved
@@ -271,10 +271,9 @@
     def set_enable(self, switch_bool):
         self.browser.set_enable(switch_bool)
 
-<<<<<<< HEAD
     def connect(self, task):
         self.browser.changed_connect(task)
-=======
+
 
 class SVGDialog(QW.QDialog):
     def __init__(self, filename):
@@ -284,5 +283,4 @@
 
         if os.path.exists(filename):
             widget = QSvgWidget(filename)
-            self.main_layout.addWidget(widget)
->>>>>>> 7d14057d
+            self.main_layout.addWidget(widget)